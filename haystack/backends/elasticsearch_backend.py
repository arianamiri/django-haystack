--- conflicted
+++ resolved
@@ -832,16 +832,12 @@
         if spelling_query:
             search_kwargs['spelling_query'] = spelling_query
 
-<<<<<<< HEAD
-        search_kwargs.update(**kwargs)
-=======
         return search_kwargs
-        
+
     def run(self, spelling_query=None, **kwargs):
         """Builds and executes the query. Returns a list of search results."""
         final_query = self.build_query()
         search_kwargs = self.build_params(spelling_query, **kwargs)
->>>>>>> edb3ca5c
         results = self.backend.search(final_query, **search_kwargs)
         self._results = results.get('results', [])
         self._hit_count = results.get('hits', 0)
